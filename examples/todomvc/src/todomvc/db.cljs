(ns todomvc.db
  (:require [cljs.reader]))


;; -- Default app-db Value  ---------------------------------------------------

(def default-value            ;; what gets put into app-db by default.
  {:todos   (sorted-map)      ;; use the (int) :id as the key
   :showing :all})            ;; one of :all :done :completed


;; -- Local Storage  ----------------------------------------------------------

<<<<<<< HEAD
(def lsk "todos-reframe")     ;; local store key
=======
(def lsk "todos-re-frame")  ;; local store key
>>>>>>> 450c95ee

(defn ls->todos
  "Read in todos from LS, and process into a form we can merge into app-db."
  []
  (some->> (.getItem js/localStorage lsk)
           (cljs.reader/read-string)
           (into (sorted-map))         ;; map -> sorted-map
           (hash-map :todos)))

(defn todos->ls!
  [todos]
  (.setItem js/localStorage lsk (str todos)))   ;; sorted-map writen as a map<|MERGE_RESOLUTION|>--- conflicted
+++ resolved
@@ -11,11 +11,7 @@
 
 ;; -- Local Storage  ----------------------------------------------------------
 
-<<<<<<< HEAD
 (def lsk "todos-reframe")     ;; local store key
-=======
-(def lsk "todos-re-frame")  ;; local store key
->>>>>>> 450c95ee
 
 (defn ls->todos
   "Read in todos from LS, and process into a form we can merge into app-db."
