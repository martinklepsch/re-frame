(ns re-frame.interceptor
  (:require
<<<<<<< HEAD
   [re-frame.loggers :refer [console]]
   [re-frame.interop :refer [ratom? empty-queue debug-enabled?]]
   [clojure.set :as set]))
=======
    [re-frame.loggers :refer [console]]
    [re-frame.interop :refer [empty-queue debug-enabled?]]))
>>>>>>> f493b836


(def mandatory-interceptor-keys #{:id :after :before})

(defn interceptor?
  [m]
  (and (map? m)
       (= mandatory-interceptor-keys (-> m keys set))))


(defn ->interceptor
  "Create an interceptor from named arguments"
  [& {:as m :keys [id before after]}]
  (when debug-enabled?
    (if-let [unknown-keys (seq (set/difference
                                (-> m keys set)
                                mandatory-interceptor-keys))]
      (console :error "re-frame: ->interceptor " m " has unknown keys:" unknown-keys)))
  {:id     (or id :unnamed)
   :before before
   :after  after })

;; -- Effect Helpers  -----------------------------------------------------------------------------

(defn get-effect
  ([context]
   (:effects context))
  ([context key]
   (get-in context [:effects key]))
  ([context key not-found]
   (get-in context [:effects key] not-found)))


(defn assoc-effect
  [context key value]
  (assoc-in context [:effects key] value))

;; -- CoEffect Helpers  ---------------------------------------------------------------------------

(defn get-coeffect
  ([context]
   (:coeffects context))
  ([context key]
   (get-in context [:coeffects key]))
  ([context key not-found]
   (get-in context [:coeffects key] not-found)))

(defn assoc-coeffect
  [context key value]
  (assoc-in context [:coeffects key] value))

(defn update-coeffect
  [context key f & args]
  (apply update-in context [:coeffects key] f args))

;; -- Execute Interceptor Chain  ------------------------------------------------------------------


(defn- invoke-interceptor-fn
  [context interceptor direction]
  (if-let [f (get interceptor direction)]
    (f context)
    context))


(defn- invoke-interceptors
  "Loop over all interceptors, calling `direction` function on each,
  threading the value of `context` through every call.

  `direction` is one of `:before` or `:after`.

  Each iteration, the next interceptor to process is obtained from
  context's `:queue`. After they are processed, interceptors are popped
  from `:queue` and added to `:stack`.

  After sufficient iteration, `:queue` will be empty, and `:stack` will
  contain all interceptors processed.

  Returns updated `context`. Ie. the `context` which has been threaded
  through all interceptor functions.

  Generally speaking, an interceptor's `:before` function will (if present)
  add to a `context's` `:coeffects`, while it's `:after` function
  will modify the `context`'s `:effects`.  Very approximately.

  But because all interceptor functions are given `context`, and can
  return a modified version of it, the way is clear for an interceptor
  to introspect the stack or queue, or even modify the queue
  (add new interceptors via `enqueue`?). This is a very fluid arrangement."
  ([context direction]
   (loop [context context]
     (let [queue (:queue context)]        ;; future interceptors
       (if (empty? queue)
         context
         (let [interceptor (peek queue)   ;; next interceptor to call
               stack (:stack context)]    ;; already completed interceptors
           (recur (-> context
                      (assoc :queue (pop queue)
                             :stack (conj stack interceptor))
                      (invoke-interceptor-fn interceptor direction)))))))))


(defn enqueue
  "Add a collection of `interceptors` to the end of `context's` execution `:queue`.
  Returns the updated `context`.

  In an advanced case, this function could allow an interceptor to add new
  interceptors to the `:queue` of a context."
  [context interceptors]
  (update context :queue
          (fnil into empty-queue)
          interceptors))


(defn- context
  "Create a fresh context"
  ([event interceptors]
  (-> {}
      (assoc-coeffect :event event)
      (enqueue interceptors)))
  ([event interceptors db]      ;; only used in tests, probably a hack, remove ?  XXX
   (-> (context event interceptors)
       (assoc-coeffect :db db))))


(defn- change-direction
  "Called on completion of `:before` processing, this function prepares/modifies
   `context` for the backwards sweep of processing in which an interceptor
   chain's `:after` fns are called.

  At this point in processing, the `:queue` is empty and `:stack` holds all
  the previously run interceptors. So this function enables the backwards walk
  by priming `:queue` with what's currently in `:stack`"
  [context]
  (-> context
      (dissoc :queue)
      (enqueue (:stack context))))


(defn execute
  "Executes the given chain (coll) of interceptors.

   Each interceptor has this form:
       {:before  (fn [context] ...)     ;; returns possibly modified context
        :after   (fn [context] ...)}    ;; `identity` would be a noop

   Walks the queue of iterceptors from beginning to end, calling the
   `:before` fn on each, then reverse direction and walk backwards,
   calling the `:after` fn on each.

   The last interceptor in the chain presumably wraps an event
   handler fn. So the overall goal of the process is to \"handle
   the given event\".

   Thread a `context` through all calls. `context` has this form:

     {:coeffects {:event [:a-query-id :some-param]
                  :db    <original contents of app-db>}
      :effects   {:db    <new value for app-db>
                  :dispatch  [:an-event-id :param1]}
      :queue     <a collection of further interceptors>
      :stack     <a collection of interceptors already walked>}

   `context` has `:coeffects` and `:effects` which, if this was a web
   server, would be somewhat anologous to `request` and `response`
   respectively.

   `coeffects` will contain data like `event` and the initial
   state of `db` -  the inputs required by the event handler
   (sitting presumably on the end of the chain), while handler-returned
   side effects are put into `:effects` including, but not limited to,
   new values for `db`.

   The first few interceptors in a chain will likely have `:before`
   functions which \"prime\" the `context` by adding the event, and
   the current state of app-db into `:coeffects`. But interceptors can
   add whatever they want to `:coeffects` - perhaps the event handler needs
   some information from localstore, or a random number, or access to
   a DataScript connection.

   Equally, some interceptors in the chain will have `:after` fn
   which can process the side effects accumulated into `:effects`
   including but, not limited to, updates to app-db.

   Through both stages (before and after), `context` contains a `:queue`
   of interceptors yet to be processed, and a `:stack` of interceptors
   already done.  In advanced cases, these values can be modified by the
   functions through which the context is threaded."
  [event-v interceptors]
  (-> (context event-v interceptors)
      (invoke-interceptors :before)
      change-direction
      (invoke-interceptors :after)))<|MERGE_RESOLUTION|>--- conflicted
+++ resolved
@@ -1,13 +1,7 @@
 (ns re-frame.interceptor
   (:require
-<<<<<<< HEAD
-   [re-frame.loggers :refer [console]]
-   [re-frame.interop :refer [ratom? empty-queue debug-enabled?]]
-   [clojure.set :as set]))
-=======
     [re-frame.loggers :refer [console]]
     [re-frame.interop :refer [empty-queue debug-enabled?]]))
->>>>>>> f493b836
 
 
 (def mandatory-interceptor-keys #{:id :after :before})
